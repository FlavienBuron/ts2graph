--- conflicted
+++ resolved
@@ -665,13 +665,8 @@
         embedding_dim = int(parameter[2]) if len(parameter) > 2 else None
         print("Using Reccurrent Temporal Graph")
         return partial(
-<<<<<<< HEAD
             ts2net.tsnet_rn,
             # recurrence_graph_rs,
-=======
-            # ts2net.tsnet_rn,
-            recurrence_graph_rs,
->>>>>>> f4958fb4
             radius=alpha,
             time_lag=time_lag,
             embedding_dim=embedding_dim,
